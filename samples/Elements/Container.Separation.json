--- conflicted
+++ resolved
@@ -19,11 +19,7 @@
                 },
                 {
                     "type": "Image",
-<<<<<<< HEAD
-                    "url": "http://images.clipartpanda.com/free-clip-art-animals-Hippo_Animal_Clipart.png",
-=======
                     "url": "http://adaptivecards-staging.azurewebsites.net/api/cat",
->>>>>>> e4c10d38
                     "size": "large"
                 }
             ]
@@ -40,11 +36,7 @@
                 },
                 {
                     "type": "Image",
-<<<<<<< HEAD
-                    "url": "http://images.clipartpanda.com/free-clip-art-animals-Hippo_Animal_Clipart.png",
-=======
                     "url": "http://adaptivecards-staging.azurewebsites.net/api/cat",
->>>>>>> e4c10d38
                     "size": "large"
                 }
             ]
@@ -61,11 +53,7 @@
                 },
                 {
                     "type": "Image",
-<<<<<<< HEAD
-                    "url": "http://images.clipartpanda.com/free-clip-art-animals-Hippo_Animal_Clipart.png",
-=======
                     "url": "http://adaptivecards-staging.azurewebsites.net/api/cat",
->>>>>>> e4c10d38
                     "size": "large"
                 }
             ]
