* {
  box-sizing: border-box;
}

.removeTopSpacing {
  margin-top: 0 !important;
}

.separator {
  border-top: 1px solid rgba(0, 0, 0, 0.1);
  margin: 20px 0 0 0;
  padding: 20px 0 0 0;
}

.skypeContainer {
  display: -webkit-box;
  display: -ms-flexbox;
  display: flex;
  -webkit-box-align: start;
      -ms-flex-align: start;
          align-items: flex-start;
}

.rootContainer {
  width: 300px;
  border-radius: 5px;
  background: rgba(234, 234, 234, 0.68);
}

.showCardActionContainer {
    background: rgba(234, 234, 234, 0.68);    
    padding: 10px;
}

.stretch {
  width: 100%;
}

.smallSize {
  width: 100px;
}

.mediumSize {
  width: 200px;
}

.largeSize {
  width: 300px;
}

.text {
  font-family: 'Segoe UI', sans-serif;
  font-size: 14px;
  font-weight: normal;
  color: #fff;
}

.text.defaultSize {
  font-size: 14px;
}

.text.small {
  font-size: 12px;
}

.text.medium {
  font-size: 20px;
}

.text.large {
  font-size: 24px;
}

.text.extraLarge {
  font-size: 40px;
}

.text.lighter {
  font-weight: 200;
}

.text.defaultWeight {
  font-weight: 400;
}

.text.bolder {
  font-weight: 600;
}

.text.defaultColor {
  color: #333333;
}

.text.defaultColor.subtle {
  color: rgba(51, 51, 51, 0.5);
}

.text.darkColor {
  color: #333333;
}

.text.darkColor.subtle {
  color: rgba(51, 51, 51, 0.5);
}

.text.lightColor {
  color: white;
}

.text.lightColor.subtle {
  color: rgba(255, 255, 255, 0.5);
}

.text.accentColor {
  color: #2e89fc;
}

.text.accentColor.subtle {
  color: rgba(46, 137, 252, 0.5);
}

.text.goodColor {
  color: #2ccc35;
}

.text.warningColor {
  color: #f9a203;
}

.text.attentionColor {
  color: darkred;
}

.rootContainer {
  padding: 10px;
}

.container {
  margin: 20px 0 0 0;
}

.container.selectable {
  padding: 5px;
}

.container.selectable:hover {
  background-color: rgba(0, 0, 0, 0.1);
}

.container.selectable:active {
  background-color: rgba(0, 0, 0, 0.15);
}

.container.startGroup {
  border-top: 1px solid rgba(0, 0, 0, 0.25);
  padding-top: 20px;
}

.image {
  margin: 0;
}

.image.selectable {
  cursor: pointer;
}

.image.autoSize {
  max-width: 100%;
}

.image.stretch {
  width: 100%;
}

.image.small {
  max-width: 40px;
}

.image.medium {
  max-width: 80px;
}

.image.large {
  max-width: 160px;
}

.image.person {
  border-radius: 50%;
  background-position: 50% 50%;
  background-repeat: no-repeat;
}

.imageGallery {
  margin: 20px 0 0 0;
}

table.factGroup {
  margin: 20px 0 0 0;
  border-width: 0;
  border-spacing: 0;
  border-style: none;
  border-collapse: collapse;
}

tr.factGroupRowSpacer {
  height: 10px;
}

td.factName {
  border-width: 0;
  padding: 0;
  border-style: none;
  min-width: 100px;
  vertical-align: top;
  white-space: nowrap;
}

td.factValue {
  border-width: 0;
  padding: 0;
  border-style: none;
  vertical-align: top;
  padding: 0 0 0 10px;
}

.column.selectable {
  padding: 5px;
}

.column.selectable:hover {
  background-color: rgba(0, 0, 0, 0.1);
}

.column.selectable:active {
  background-color: rgba(0, 0, 0, 0.15);
}

.defaultColumnSeparator {
  width: 10px;
}

.strongColumnSeparator {
  border-left: 1px solid #EEEEEE;
  margin-left: 10px;
  padding-left: 10px;
}

.actionGroup {
  margin: 20px 0 0 0;
}

.actionCardContainer {
  margin: 16px -20px 0 -20px;
  padding: 16px 20px 16px 20px;
  background-color: #F8F8F8;
}

.buttonStrip {
  display: -webkit-box;
  display: -ms-flexbox;
  display: flex;
  -webkit-box-orient: vertical;
  -webkit-box-direction: normal;
      -ms-flex-direction: column;
          flex-direction: column;
}

.buttonStripItem {
  -webkit-box-flex: 1;
      -ms-flex-positive: 1;
          flex-grow: 1;
  -ms-flex-negative: 1;
      flex-shrink: 1;
  text-align: center;
  -ms-flex-wrap: wrap;
      flex-wrap: wrap;
  margin: 5px;
}

<<<<<<< HEAD
.pushButton {
  font-family: 'Segoe UI', sans-serif;
  font-size: 15px;
  font-weight: 500;
  overflow: hidden;
  text-overflow: ellipsis;
  padding: 6px 10px 5px 10px;
  text-align: center;
  vertical-align: middle;
  cursor: default;
  background-color: white;
  color: #0078d7;
=======
.pushButton, .linkButton {
    font-family: 'Segoe UI', sans-serif;
    font-size: 15px;
    font-weight: 500;
    overflow: hidden;
    text-overflow: ellipsis;
    padding: 6px 10px 5px 10px;
    text-align: center;
    vertical-align: middle;  
    cursor: default;
    background-color: white;
    border: solid 2px #dcdcdc;
    border-radius: 25px;
    color: #0078d7;
    height: 40px;
>>>>>>> 47e648e8
}

.pushButton:hover {
  background-color: #0078d7;
  color: #fff;
}

.pushButton:active {
  background-color: #0078d7;
  color: #fff;
}

.linkButton:hover {
    background-color: #0078d7;
    color: #fff;
}

.linkButton:active {
    background-color: #0078d7;
    color: #fff;
}

/*
    Other styles that can be specified:
        .pushButton.expanded
        .pushButton.expanded:hover
        .pushButton.expanded:active

        .pushButton.subdued
        .pushButton.subdued:hover
        .pushButton.subdued:active
    */
.pushButton {
  border: solid 2px #dcdcdc;
  border-radius: 25px;
  height: 40px;
}

<<<<<<< HEAD
.linkButton {
  font-family: 'Segoe UI', sans-serif;
  font-size: 14px;
  font-weight: 600;
  overflow: hidden;
  text-overflow: ellipsis;
  cursor: pointer;
  border: none;
  padding: none;
  color: #0078D7;
  background-color: transparent;
  -webkit-user-select: none;
     -moz-user-select: none;
      -ms-user-select: none;
          user-select: none;
}

.linkButton:hover {
  color: #005A9E;
}

.linkButton:active {
  color: #004D84;
}

.linkButton.subdued {
  color: #666666;
  font-weight: 500;
}

.linkButton.subdued:hover {
  color: #005A9E;
}

.linkButton.subdued:active {
  color: #004D84;
}

=======
>>>>>>> 47e648e8
/*
    Other styles that can be specified:
        .linkButton.expanded
        .linkButton.expanded:hover
        .linkButton.expanded:active
    */
.input {
  margin: 10px 0 0 0;
}

.input.textInput {
  font-size: 14px;
  height: 30px;
  resize: none;
}

.input.textInput.multiline {
  height: 72px;
}

.input.textInput, .input.number, .input.date, .input.time, .input.multichoiceInput {
  font-family: 'Segoe UI', sans-serif;
  border-color: #EAEAEA;
  border-width: 1px;
  border-style: solid;
  padding: 4px 8px 4px 8px;
}

.toggleInput {
  display: inline-block;
  vertical-align: middle;
  margin: 0;
}

.toggleLabel {
  margin: 0 0 0 6px !important;
  padding: 0 !important;
  display: inline-block;
  vertical-align: middle;
}

/*Bot hexagon*/
.hexagon {
  overflow: hidden;
  visibility: hidden;
  -webkit-transform: rotate(120deg);
  transform: rotate(120deg);
  cursor: pointer;
  width: 50px;
  height: 40px;
  margin: 2px 5px -20px 0px;
}

.hexagon-in1 {
  overflow: hidden;
  width: 100%;
  height: 100%;
  -webkit-transform: rotate(-60deg);
  transform: rotate(-60deg);
}

.hexagon-in2 {
  width: 100%;
  height: 100%;
  background-repeat: no-repeat;
  background-position: 50%;
  background-image: url(../assets/bot-framework.png);
  background-size: 50px 50px;
  visibility: visible;
  -webkit-transform: rotate(-60deg);
  transform: rotate(-60deg);
}<|MERGE_RESOLUTION|>--- conflicted
+++ resolved
@@ -1,30 +1,26 @@
 * {
-  box-sizing: border-box;
+    box-sizing: border-box;
 }
 
 .removeTopSpacing {
-  margin-top: 0 !important;
+    margin-top: 0px !important;
 }
 
 .separator {
-  border-top: 1px solid rgba(0, 0, 0, 0.1);
-  margin: 20px 0 0 0;
-  padding: 20px 0 0 0;
+    border-top: 1px solid rgba(0, 0, 0, 0.1);
+    margin: 20px 0px 0px 0px;
+    padding: 20px 0px 0px 0px;
 }
 
 .skypeContainer {
-  display: -webkit-box;
-  display: -ms-flexbox;
-  display: flex;
-  -webkit-box-align: start;
-      -ms-flex-align: start;
-          align-items: flex-start;
+    display: flex;
+    align-items: flex-start;
 }
 
 .rootContainer {
-  width: 300px;
-  border-radius: 5px;
-  background: rgba(234, 234, 234, 0.68);
+    width: 300px;
+    border-radius: 5px;
+    background: rgba(234, 234, 234, 0.68);
 }
 
 .showCardActionContainer {
@@ -33,264 +29,251 @@
 }
 
 .stretch {
-  width: 100%;
+    width: 100%;
 }
 
 .smallSize {
-  width: 100px;
+    width: 100px;
 }
 
 .mediumSize {
-  width: 200px;
+    width: 200px;
 }
 
 .largeSize {
-  width: 300px;
+    width: 300px;
 }
 
 .text {
-  font-family: 'Segoe UI', sans-serif;
-  font-size: 14px;
-  font-weight: normal;
-  color: #fff;
+    font-family: 'Segoe UI', sans-serif;
+    font-size: 14px;
+    font-weight: normal;
+    color: #fff;
 }
 
 .text.defaultSize {
-  font-size: 14px;
+    font-size: 14px;
 }
 
 .text.small {
-  font-size: 12px;
+    font-size: 12px;
 }
 
 .text.medium {
-  font-size: 20px;
+    font-size: 20px;
 }
 
 .text.large {
-  font-size: 24px;
+    font-size: 24px;
 }
 
 .text.extraLarge {
-  font-size: 40px;
+    font-size: 40px;
 }
 
 .text.lighter {
-  font-weight: 200;
+    font-weight: 200;
 }
 
 .text.defaultWeight {
-  font-weight: 400;
+    font-weight: 400;
 }
 
 .text.bolder {
-  font-weight: 600;
+    font-weight: 600;
 }
 
 .text.defaultColor {
-  color: #333333;
+    color: rgb(51, 51, 51);
 }
 
 .text.defaultColor.subtle {
-  color: rgba(51, 51, 51, 0.5);
+    color: rgba(51, 51, 51, 0.5);
 }
 
 .text.darkColor {
-  color: #333333;
+    color: rgb(51, 51, 51);
 }
 
 .text.darkColor.subtle {
-  color: rgba(51, 51, 51, 0.5);
+    color: rgba(51, 51, 51, 0.5);
 }
 
 .text.lightColor {
-  color: white;
+    color: rgb(255, 255, 255);
 }
 
 .text.lightColor.subtle {
-  color: rgba(255, 255, 255, 0.5);
+    color: rgba(255, 255, 255, 0.5);
 }
 
 .text.accentColor {
-  color: #2e89fc;
+    color: rgb(46, 137, 252);
 }
 
 .text.accentColor.subtle {
-  color: rgba(46, 137, 252, 0.5);
+    color:  rgba(46, 137, 252, 0.5);
 }
 
 .text.goodColor {
-  color: #2ccc35;
+    color: #2ccc35;
 }
 
 .text.warningColor {
-  color: #f9a203;
+    color: #f9a203;
 }
 
 .text.attentionColor {
-  color: darkred;
+    color: darkred;
 }
 
 .rootContainer {
-  padding: 10px;
+    padding: 10px;
 }
 
 .container {
-  margin: 20px 0 0 0;
+    margin: 20px 0px 0px 0px;
 }
 
 .container.selectable {
-  padding: 5px;
+    padding: 5px;
 }
 
 .container.selectable:hover {
-  background-color: rgba(0, 0, 0, 0.1);
+    background-color: rgba(0, 0, 0, 0.1);
 }
 
 .container.selectable:active {
-  background-color: rgba(0, 0, 0, 0.15);
+    background-color: rgba(0, 0, 0, 0.15);
 }
 
 .container.startGroup {
-  border-top: 1px solid rgba(0, 0, 0, 0.25);
-  padding-top: 20px;
+    border-top: 1px solid rgba(0, 0, 0, 0.25);
+    padding-top: 20px;
 }
 
 .image {
-  margin: 0;
+    margin: 0px 0px 0px 0px;
 }
 
 .image.selectable {
-  cursor: pointer;
+    cursor: pointer;
 }
 
 .image.autoSize {
-  max-width: 100%;
+    max-width: 100%;
 }
 
 .image.stretch {
-  width: 100%;
+    width: 100%;
 }
 
 .image.small {
-  max-width: 40px;
+    max-width: 40px;
 }
 
 .image.medium {
-  max-width: 80px;
+    max-width: 80px;
 }
 
 .image.large {
-  max-width: 160px;
+    max-width: 160px;
 }
 
 .image.person {
-  border-radius: 50%;
-  background-position: 50% 50%;
-  background-repeat: no-repeat;
+    border-radius: 50%;
+    background-position: 50% 50%;
+    background-repeat: no-repeat;
+}
+
+table.factGroup {
+    margin: 20px 0px 0px 0px;
+    border-width: 0px;
+    border-spacing: 0px;
+    border-style: none;
+    border-collapse: collapse;
+}
+
+tr.factGroupRowSpacer {
+    height: 10px;
+}
+
+td.factName {
+    border-width: 0px;
+    padding: 0px;
+    border-style: none;
+    min-width: 100px;
+    vertical-align: top;
+    white-space: nowrap;
+}
+
+td.factValue {
+    border-width: 0px;
+    padding: 0px;
+    border-style: none;
+    vertical-align: top;
+    padding: 0px 0px 0px 10px
 }
 
 .imageGallery {
-  margin: 20px 0 0 0;
-}
-
-table.factGroup {
-  margin: 20px 0 0 0;
-  border-width: 0;
-  border-spacing: 0;
-  border-style: none;
-  border-collapse: collapse;
-}
-
-tr.factGroupRowSpacer {
-  height: 10px;
-}
-
-td.factName {
-  border-width: 0;
-  padding: 0;
-  border-style: none;
-  min-width: 100px;
-  vertical-align: top;
-  white-space: nowrap;
-}
-
-td.factValue {
-  border-width: 0;
-  padding: 0;
-  border-style: none;
-  vertical-align: top;
-  padding: 0 0 0 10px;
+    margin: 20px 0px 0px 0px;
+}
+
+.actionGroup {
+    margin: 20px 0px 0px 0px;
+}
+
+/*.columnGroup {
+    margin: 15px 0px 5px 0px;
+}*/
+
+.column {
 }
 
 .column.selectable {
-  padding: 5px;
+    padding: 5px;
 }
 
 .column.selectable:hover {
-  background-color: rgba(0, 0, 0, 0.1);
+    background-color: rgba(0, 0, 0, 0.1);
 }
 
 .column.selectable:active {
-  background-color: rgba(0, 0, 0, 0.15);
+    background-color: rgba(0, 0, 0, 0.15);
 }
 
 .defaultColumnSeparator {
-  width: 10px;
+    width: 10px;    
 }
 
 .strongColumnSeparator {
-  border-left: 1px solid #EEEEEE;
-  margin-left: 10px;
-  padding-left: 10px;
-}
-
-.actionGroup {
-  margin: 20px 0 0 0;
+    border-left: 1px solid #EEEEEE;
+    margin-left: 10px;
+    padding-left: 10px;
 }
 
 .actionCardContainer {
-  margin: 16px -20px 0 -20px;
-  padding: 16px 20px 16px 20px;
-  background-color: #F8F8F8;
+    margin: 16px -20px 0px -20px;
+    padding: 16px 20px 16px 20px;
+    background-color: #F8F8F8;
 }
 
 .buttonStrip {
-  display: -webkit-box;
-  display: -ms-flexbox;
-  display: flex;
-  -webkit-box-orient: vertical;
-  -webkit-box-direction: normal;
-      -ms-flex-direction: column;
-          flex-direction: column;
+    display: flex;
+    flex-direction: column;
 }
 
 .buttonStripItem {
-  -webkit-box-flex: 1;
-      -ms-flex-positive: 1;
-          flex-grow: 1;
-  -ms-flex-negative: 1;
-      flex-shrink: 1;
-  text-align: center;
-  -ms-flex-wrap: wrap;
-      flex-wrap: wrap;
-  margin: 5px;
-}
-
-<<<<<<< HEAD
-.pushButton {
-  font-family: 'Segoe UI', sans-serif;
-  font-size: 15px;
-  font-weight: 500;
-  overflow: hidden;
-  text-overflow: ellipsis;
-  padding: 6px 10px 5px 10px;
-  text-align: center;
-  vertical-align: middle;
-  cursor: default;
-  background-color: white;
-  color: #0078d7;
-=======
+    flex-grow: 1;
+    flex-shrink: 1;
+    text-align: center;
+    flex-wrap: wrap;
+    margin: 5px;
+}
+
+.buttonStripItemSpacer {
+}
+
 .pushButton, .linkButton {
     font-family: 'Segoe UI', sans-serif;
     font-size: 15px;
@@ -306,17 +289,16 @@
     border-radius: 25px;
     color: #0078d7;
     height: 40px;
->>>>>>> 47e648e8
 }
 
 .pushButton:hover {
-  background-color: #0078d7;
-  color: #fff;
+    background-color: #0078d7;
+    color: #fff;
 }
 
 .pushButton:active {
-  background-color: #0078d7;
-  color: #fff;
+    background-color: #0078d7;
+    color: #fff;
 }
 
 .linkButton:hover {
@@ -330,131 +312,125 @@
 }
 
 /*
-    Other styles that can be specified:
-        .pushButton.expanded
-        .pushButton.expanded:hover
-        .pushButton.expanded:active
-
-        .pushButton.subdued
-        .pushButton.subdued:hover
-        .pushButton.subdued:active
-    */
-.pushButton {
-  border: solid 2px #dcdcdc;
-  border-radius: 25px;
-  height: 40px;
-}
-
-<<<<<<< HEAD
-.linkButton {
-  font-family: 'Segoe UI', sans-serif;
-  font-size: 14px;
-  font-weight: 600;
-  overflow: hidden;
-  text-overflow: ellipsis;
-  cursor: pointer;
-  border: none;
-  padding: none;
-  color: #0078D7;
-  background-color: transparent;
-  -webkit-user-select: none;
-     -moz-user-select: none;
-      -ms-user-select: none;
-          user-select: none;
-}
-
-.linkButton:hover {
-  color: #005A9E;
-}
-
-.linkButton:active {
-  color: #004D84;
-}
-
-.linkButton.subdued {
-  color: #666666;
-  font-weight: 500;
-}
-
-.linkButton.subdued:hover {
-  color: #005A9E;
-}
-
-.linkButton.subdued:active {
-  color: #004D84;
-}
-
-=======
->>>>>>> 47e648e8
+Other styles that can be specified:
+    .pushButton.expanded
+    .pushButton.expanded:hover
+    .pushButton.expanded:active
+
+    .pushButton.subdued
+    .pushButton.subdued:hover
+    .pushButton.subdued:active
+*/
+
 /*
-    Other styles that can be specified:
-        .linkButton.expanded
-        .linkButton.expanded:hover
-        .linkButton.expanded:active
-    */
+Other styles that can be specified:
+    .linkButton.expanded
+    .linkButton.expanded:hover
+    .linkButton.expanded:active
+*/
+
 .input {
-  margin: 10px 0 0 0;
+    margin: 10px 0px 0px 0px;
 }
 
 .input.textInput {
-  font-size: 14px;
-  height: 30px;
-  resize: none;
+    font-family: 'Segoe UI', sans-serif;
+    font-size: 14px;
+    border-color: #EAEAEA;
+    border-width: 1px;
+    border-style: solid;
+    padding: 4px 8px 4px 8px;
+    height: 30px;
+    resize: none;
 }
 
 .input.textInput.multiline {
-  height: 72px;
-}
-
-.input.textInput, .input.number, .input.date, .input.time, .input.multichoiceInput {
-  font-family: 'Segoe UI', sans-serif;
-  border-color: #EAEAEA;
-  border-width: 1px;
-  border-style: solid;
-  padding: 4px 8px 4px 8px;
+    height: 72px;
+}
+
+.input.number {
+    font-family: 'Segoe UI', sans-serif;
+    border-color: #EAEAEA;
+    border-width: 1px;
+    border-style: solid;
+    padding: 4px 8px 5px 8px;
+}
+
+.input.date {
+    font-family: 'Segoe UI', sans-serif;
+    border-color: #EAEAEA;
+    border-width: 1px;
+    border-style: solid;
+    padding: 4px 8px 5px 8px;
+}
+
+.input.time {
+    font-family: 'Segoe UI', sans-serif;
+    border-color: #EAEAEA;
+    border-width: 1px;
+    border-style: solid;
+    padding: 4px 8px 5px 8px;
+}
+
+.input.multichoiceInput {
+    font-family: 'Segoe UI', sans-serif;
+    border-color: #EAEAEA;
+    border-width: 1px;
+    border-style: solid;
+    padding: 4px 8px 6px 8px;
 }
 
 .toggleInput {
-  display: inline-block;
-  vertical-align: middle;
-  margin: 0;
+    display: inline-block;
+    vertical-align: middle;
+    margin: 0px;
 }
 
 .toggleLabel {
-  margin: 0 0 0 6px !important;
-  padding: 0 !important;
-  display: inline-block;
-  vertical-align: middle;
+    margin: 0px 0px 0px 6px !important;
+    padding: 0px !important;
+    display: inline-block;
+    vertical-align: middle;
 }
 
 /*Bot hexagon*/
+
 .hexagon {
-  overflow: hidden;
-  visibility: hidden;
-  -webkit-transform: rotate(120deg);
-  transform: rotate(120deg);
-  cursor: pointer;
-  width: 50px;
-  height: 40px;
-  margin: 2px 5px -20px 0px;
+    overflow: hidden;
+    visibility: hidden;
+    -webkit-transform: rotate(120deg);
+       -moz-transform: rotate(120deg);
+        -ms-transform: rotate(120deg);
+         -o-transform: rotate(120deg);
+            transform: rotate(120deg);
+    cursor: pointer;
+    width: 50px;
+    height: 40px;
+    margin: 2px 5px -20px 0px;
 }
 
 .hexagon-in1 {
-  overflow: hidden;
-  width: 100%;
-  height: 100%;
-  -webkit-transform: rotate(-60deg);
-  transform: rotate(-60deg);
+    overflow: hidden;
+    width: 100%;
+    height: 100%;
+    -webkit-transform: rotate(-60deg);
+       -moz-transform: rotate(-60deg);
+        -ms-transform: rotate(-60deg);
+         -o-transform: rotate(-60deg);
+            transform: rotate(-60deg);
 }
 
 .hexagon-in2 {
-  width: 100%;
-  height: 100%;
-  background-repeat: no-repeat;
-  background-position: 50%;
-  background-image: url(../assets/bot-framework.png);
-  background-size: 50px 50px;
-  visibility: visible;
-  -webkit-transform: rotate(-60deg);
-  transform: rotate(-60deg);
+    width: 100%;
+    height: 100%;
+    background-repeat: no-repeat;
+    background-position: 50%;
+    background-image: url(../assets/bot-framework.png);
+    background-size: 50px 50px;
+    visibility: visible;
+    -webkit-transform: rotate(-60deg);
+       -moz-transform: rotate(-60deg);
+        -ms-transform: rotate(-60deg);
+         -o-transform: rotate(-60deg);
+            transform: rotate(-60deg);
 }