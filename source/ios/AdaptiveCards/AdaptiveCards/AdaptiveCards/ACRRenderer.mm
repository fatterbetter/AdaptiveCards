--- conflicted
+++ resolved
@@ -68,11 +68,7 @@
     {
         [rootView addTasksToConcurrentQueue:body];
         // addTasksToConcurrentQueue spawns concurrent tasks, this flag indicates that
-<<<<<<< HEAD
-        // all tasks hav been added to work queues, and is needed for complete notification to work properly
-=======
         // all tasks have been added to work queues, and is needed for complete notification to work properly
->>>>>>> c1c95ed4
         rootView.seenAllElements = YES;
 
         ACRContainerStyle style = ([config getHostConfig]->adaptiveCard.allowCustomStyle)? (ACRContainerStyle)adaptiveCard->GetStyle() : ACRDefault;
