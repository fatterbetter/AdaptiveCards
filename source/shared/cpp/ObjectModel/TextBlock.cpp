--- conflicted
+++ resolved
@@ -8,10 +8,6 @@
 #include <regex>
 #include <iostream>
 #include <codecvt>
-<<<<<<< HEAD
-#include <algorithm>
-=======
->>>>>>> 2e3dbcfc
 #include "TextBlock.h"
 #include "ParseUtil.h"
 
@@ -157,7 +153,6 @@
     m_language = value;
 }
 
-<<<<<<< HEAD
 std::u16string TextBlock::ToU16String(const std::string& in) const
 {
 #ifdef _WIN32
@@ -174,8 +169,6 @@
     return {in.begin(), in.end()};
 }
 
-=======
->>>>>>> 2e3dbcfc
 std::wstring TextBlock::StringToWstring(const std::string& in) const
 {
 #ifdef _WIN32
@@ -183,11 +176,7 @@
     return utfConverter.from_bytes(in);
 #else
     std::wstring_convert<std::codecvt_utf8_utf16<wchar_t>, wchar_t> utfConverter;
-<<<<<<< HEAD
     return utfConverter.from_bytes(in);
-=======
-    return utfConverter.from_bytes(input);
->>>>>>> 2e3dbcfc
 #endif
 }
 
@@ -206,11 +195,7 @@
     }
 #else
     std::wstring_convert<std::codecvt_utf8_utf16<char16_t>, char16_t> utfConverter;
-<<<<<<< HEAD
     return utfConverter.to_bytes(ToU16String(input));
-=======
-    return utfConverter.to_bytes(input);
->>>>>>> 2e3dbcfc
 #endif
 }
 
